from datetime import date, datetime
import random
import time
import os
import requests
from loguru import logger
import json
import subprocess
import tempfile
from typing import List, Optional, Tuple
import re
import uuid
import shutil

from fazztv.models import MediaItem
from fazztv.serializer import MediaSerializer
from fazztv.broadcaster import RTMPBroadcaster
from dotenv import load_dotenv

# Load environment variables from the .env file
load_dotenv()

# ---------------------------------------------------------------------------
#                           CONFIGURATION
# ---------------------------------------------------------------------------
STREAM_KEY = None
SEARCH_LIMIT = 5
LOG_FILE = "madonna_broadcast.log"

BASE_RES = "640x360"
FADE_LENGTH = 3
MARQUEE_DURATION = 86400
SCROLL_SPEED = 40
ELAPSED_TUNE_SECONDS = 10  # Default duration for media clips in seconds

# Path to the JSON data file
DATA_FILE = os.path.join(os.path.dirname(__file__), "madonna_data.json")

# Cache directory for downloaded media files
CACHE_DIR = os.path.join("/tmp", "fazztv")
os.makedirs(CACHE_DIR, exist_ok=True)

logger.add(LOG_FILE, rotation="10 MB", level="DEBUG")

# ---------------------------------------------------------------------------
#                       HELPER FUNCTIONS
# ---------------------------------------------------------------------------

def load_madonna_data():
    """Load Madonna and war documentary data from JSON file."""
    try:
        with open(DATA_FILE, 'r') as f:
            data = json.load(f)
        
        # Add GUIDs to episodes that don't have them
        modified = False
        for episode in data['episodes']:
            if 'guid' not in episode:
                episode['guid'] = str(uuid.uuid4())
                modified = True
        
        # Save the updated data if any GUIDs were added
        if modified:
            with open(DATA_FILE, 'w') as f:
                json.dump(data, f, indent=2)
            logger.info(f"Added GUIDs to episodes in {DATA_FILE}")
        
        logger.info(f"Successfully loaded {len(data['episodes'])} episodes from {DATA_FILE}")
        return data
    except Exception as e:
        logger.error(f"Error loading data from {DATA_FILE}: {e}")
        return {"episodes": []}

def get_madonna_song_url(song_name):
    """Search for a Madonna song on YouTube."""
    logger.debug(f"Searching for Madonna song: {song_name}...")
    import yt_dlp
    query = f"Madonna {song_name} official music video"
    ydl_opts = {
        "quiet": True,
        "default_search": "ytsearch",
        "noplaylist": True,
        "max_downloads": SEARCH_LIMIT,
        "nopart": True,
        "no_resume": True,
        "fragment_retries": 999
    }
    try:
        with yt_dlp.YoutubeDL(ydl_opts) as ydl:
            info = ydl.extract_info(f"ytsearch{SEARCH_LIMIT}:{query}", download=False)
            vids = info.get("entries", [])
            if not vids:
                logger.error(f"No videos found for Madonna - {song_name}")
                return None
            pick = random.choice(vids)
            logger.info(f"Selected for Madonna - {song_name}: {pick['title']} ({pick['webpage_url']})")
            return pick["webpage_url"]
    except Exception as e:
        logger.error(f"Error searching Madonna - {song_name}: {e}")
        return None

def download_audio_only(url, output_file, guid=None):
    """Download only the audio from a YouTube video."""
    # Check if cached file exists
    if guid:
        cached_file = os.path.join(CACHE_DIR, f"{guid}_audio.aac")
        if os.path.exists(cached_file) and os.path.getsize(cached_file) > 0:
            logger.info(f"Using cached audio file for GUID {guid}")
            shutil.copy(cached_file, output_file)
            return True
    
    logger.debug(f"Downloading audio from {url} to {output_file}")
    import yt_dlp
    
    # Get the directory path and ensure it exists
    output_dir = os.path.dirname(output_file)
    if output_dir and not os.path.exists(output_dir):
        os.makedirs(output_dir)
    
    # Create a base output without any extension
    base_output = os.path.splitext(output_file)[0]
    if base_output.endswith('.aac'):
        base_output = base_output[:-4]  # Remove .aac if it's still there
    
    yt_dlp_opts = {
        "format": "bestaudio/best",
        "max_duration": ELAPSED_TUNE_SECONDS,
        "outtmpl": f"{base_output}.%(ext)s",  # Let yt-dlp handle the extension
        "quiet": False,
        "verbose": True,
        "overwrites": True,
        "continuedl": False,
        "postprocessors": [{
            "key": "FFmpegExtractAudio",
            "preferredcodec": "aac",
            "preferredquality": "192",
        }]
    }
    
    try:
        with yt_dlp.YoutubeDL(yt_dlp_opts) as ydl:
            info = ydl.extract_info(url, download=True)
            if not info:
                logger.error(f"No information extracted for URL: {url}")
                return False
        
        # Check for possible file extensions that yt-dlp might have created
        possible_extensions = ['.aac', '.m4a', '.aac.m4a', '.aac.mp4', '.mp3']
        found_file = None
        
        for ext in possible_extensions:
            potential_file = f"{base_output}{ext}"
            if os.path.exists(potential_file) and os.path.getsize(potential_file) > 0:
                found_file = potential_file
                logger.debug(f"Found audio file: {found_file} ({os.path.getsize(found_file)} bytes)")
                break
        
        if found_file:
            # Rename to the expected output file
            if found_file != output_file:
                logger.debug(f"Renaming {found_file} to {output_file}")
                if os.path.exists(output_file):
                    os.remove(output_file)
                os.rename(found_file, output_file)
            
            # Cache the file if guid is provided
            if guid:
                cached_file = os.path.join(CACHE_DIR, f"{guid}_audio.aac")
                logger.debug(f"Caching audio file to {cached_file}")
                shutil.copy(output_file, cached_file)
                
            return True
        else:
            # Try a more aggressive search in the directory
            dir_path = os.path.dirname(base_output)
            base_name = os.path.basename(base_output)
            logger.debug(f"Searching directory {dir_path} for files starting with {base_name}")
            
            for file in os.listdir(dir_path):
                if file.startswith(os.path.basename(base_name)) and os.path.getsize(os.path.join(dir_path, file)) > 0:
                    found_file = os.path.join(dir_path, file)
                    logger.debug(f"Found alternative audio file: {found_file}")
                    if os.path.exists(output_file):
                        os.remove(output_file)
                    os.rename(found_file, output_file)
                    
                    # Cache the file if guid is provided
                    if guid:
                        cached_file = os.path.join(CACHE_DIR, f"{guid}_audio.aac")
                        logger.debug(f"Caching audio file to {cached_file}")
                        shutil.copy(output_file, cached_file)
                        
                    return True
            
            logger.error(f"No valid audio file found for {base_output} with any expected extension")
            return False
            
    except Exception as e:
        logger.error(f"Error downloading audio: {e}")
        return False

def calculate_days_old(song_info: str) -> int:
        date_match = re.search(r'- ([A-Za-z]+ \d{1,2} \d{4})$', song_info)
        if date_match:
            reference_date = datetime.strptime(date_match.group(1), '%B %d %Y').date()
            days_old = (date.today() - reference_date).days
            return days_old
        return 0

def download_video_only(url, output_file, guid=None):
    """Download only the video from a YouTube video."""
    # Check if cached file exists
    if guid:
        cached_file = os.path.join(CACHE_DIR, f"{guid}_video.mp4")
        if os.path.exists(cached_file) and os.path.getsize(cached_file) > 0:
            logger.info(f"Using cached video file for GUID {guid}")
            shutil.copy(cached_file, output_file)
            return True
    
    logger.debug(f"Downloading video from {url} to {output_file}")
    import yt_dlp
    ydl_opts = {
        "format": "bestvideo[ext=mp4]",
        "max_duration": ELAPSED_TUNE_SECONDS,
        "outtmpl": output_file,
        "quiet": True,
        "overwrites": True,
        "continuedl": False
    }
    try:
        with yt_dlp.YoutubeDL(ydl_opts) as ydl:
            ydl.download([url])
        
        # Cache the file if guid is provided and download was successful
        if guid and os.path.exists(output_file) and os.path.getsize(output_file) > 0:
            cached_file = os.path.join(CACHE_DIR, f"{guid}_video.mp4")
            logger.debug(f"Caching video file to {cached_file}")
            shutil.copy(output_file, cached_file)
            
        return True
    except Exception as e:
        logger.error(f"Error downloading video: {e}")
        return False

def combine_audio_video(
    audio_file,
    video_file,
    output_file,
    song_info,
    war_info,
    release_date,
    commentary,
    disable_eq=False,
    war_url=None,
):
    
    """
    Combine:
      1) video_file + audio_file
      2) scrolling marquee at bottom
      3) a graphic equalizer “footer” from the snippet (if disable_eq=False)
      4) The title replaced by:
         “This song is X days old today - so ancient Madonnas release date was closer in history to the {war_title_part} !”
         where war_title_part is everything before the first colon in war_info.

    Parameters:
      audio_file (str): Path to input audio
      video_file (str): Path to input video
      output_file (str): Path to output combined file
      song_info (str): Text for the byline
      war_info (str): Text for marquee
      release_date (str): Possibly "YYYY-MM-DD", else ignored
      disable_eq (bool): If True, skip the graphic EQ entirely (default True).
      war_url (str): URL of the war documentary (for intro audio)
    """
    import datetime
    import subprocess
    import tempfile
    import os
    import logging
    import re

    logger = logging.getLogger(__name__)

    today = datetime.date.today()
    from datetime import datetime
    days_old = 0

    def sanitize_for_drawtext(s: str) -> str:
        if not s:
            return ""
        s = s.replace('\n', ' ').replace('\r', ' ')
        s = s.replace(';', ' ').replace("'", "\\'").replace(':', ' ').replace(',', ' ')
        s = re.sub(r'[\\](?![\'[\]=,@])', '', s)
        return s

    
    war_info_sanitized = sanitize_for_drawtext(war_info)

    days_old = release_date

    war_title_part = war_info.split(":", 1)[0].strip()
    
    new_title_text = (
        f"This song is {days_old} days old today and so ancient  "
        f"Madonnas release date was closer in history to {war_info} !"
    )
    safe_title = new_title_text.replace("'", "\\'")

    logger.debug(f"Combining {audio_file} + {video_file} => {output_file}")

    with tempfile.NamedTemporaryFile(mode='w', suffix='.txt', delete=False) as song_file:
        song_path = song_file.name
        song_file.write(song_info)

    test_marquee = "Lorem ipsum dolor sit amet, consectetur adipiscing elit. Sed do eiusmod tempor incididunt ut labore et magna aliqua."
    
    with tempfile.NamedTemporaryFile(mode='w', suffix='.txt', delete=False) as war_file:
        war_path = war_file.name
        war_file.write(test_marquee)

    fztv_logo_exists = os.path.exists("fztv-logo.png")
    madmil_video_exists = os.path.exists("madonna-rotator.mp4")

    marquee_text_expr = (
        "color=c=black:s=1280x50,"
        "drawtext='fontfile=/usr/share/fonts/truetype/dejavu/DejaVuSerif.ttf:"
        f"textfile={war_path}:"
        "fontsize=24:fontcolor=white:bordercolor=black:borderw=3:"
        "x=w - mod(40*t\\, w+text_w):"
        "y=h-th-10'"
    )

    eq_bg_expr = "color=black:s=1280x200"

    input_args = [
        "-f", "lavfi", "-i", "color=c=black:s=1280x608:r=30:d=30",  # Black background
        "-f", "lavfi", "-i", "anullsrc=r=44100:cl=stereo",  # Silent audio
        "-f", "lavfi", "-i", marquee_text_expr,
        "-f", "lavfi", "-i", eq_bg_expr
    ]
    if fztv_logo_exists:
        input_args += ["-i", "fztv-logo.png"]
    if madmil_video_exists:
        input_args += ["-stream_loop", "-1", "-i", "madonna-rotator.mp4"]

    filter_main = [
<<<<<<< HEAD
        "color=c=black:s=200x608[black_col]",
        "[0:v]scale=1080:608:force_original_aspect_ratio=decrease,setsar=1[v0]",
        "[black_col][v0]hstack[out_v]",

        # War title
        "[out_v]drawtext=text='':font='Storytime':fontsize=50:fontcolor=red:bordercolor=black:borderw=4:x=(w-text_w)/2:y=30[war_titled]",

        # Safe title
        "[war_titled]drawtext=text='':font='Storytime':fontsize=40:fontcolor=yellow:bordercolor=black:borderw=4:x=(w-text_w)/2:y=90[titled]",

       f"[titled]drawtext=text='This song is {days_old} today\\nMadonna\\'s release was closer in time\\nto the {war_title_part}!':"
        "font='Storytime':fontsize=26:fontcolor=white:bordercolor=black:borderw=3:"
        "x=(w-text_w)/2:y=160:line_spacing=8[titledbylined]"

        # Marquee overlay
=======
        "[0:v]setsar=1[out_v]",
        # Replace the current drawtext with test data
        f"[out_v]drawtext=text='{test_war_info}':fontfile=/usr/share/fonts/truetype/dejavu/DejaVuSerif.ttf:fontsize=50:fontcolor=red:bordercolor=black:borderw=4:x=(w-text_w)/2:y=30[war_titled]",
        f"[war_titled]drawtext=text='{test_song_info}':fontfile=/usr/share/fonts/truetype/dejavu/DejaVuSerif.ttf:fontsize=40:fontcolor=yellow:bordercolor=black:borderw=4:x=(w-text_w)/2:y=90[titled]",
        f"[titled]drawtext=text='{days_old_text}':fontfile=/usr/share/fonts/truetype/dejavu/DejaVuSerif-Italic.ttf:fontsize=20:fontcolor=white:bordercolor=black:borderw=3:x=(w-text_w)/2:y=160[titledbylined]",
>>>>>>> b3c3c900
        "[2:v]scale=1280:50[marq]",
        "[titledbylined][marq]overlay=0:main_h-overlay_h-10[outv]"
    ]

    next_input = 4
    last_output = "outv"
    if fztv_logo_exists:
        filter_main.append(f"[{next_input}:v]scale=120:120[logosize]")
        filter_main.append(f"[{last_output}][logosize]overlay=20:20[logo1]")
        last_output = "logo1"
        next_input += 1
    if madmil_video_exists:
        filter_main.append(f"[{next_input}:v]scale=150:150,setpts=PTS-STARTPTS[madmilvid]")
        filter_main.append(f"[{last_output}][madmilvid]overlay=10:h-160[mainOut]")
    else:
        filter_main.append(f"[{last_output}]copy[mainOut]")

    # --- EQ CHAIN => [eqOut], if disable_eq=False ---
    # We'll produce a 1280x200 final eqOut for easy vstack with mainOut (1280 wide).
    # Each band is ~125 wide, 200 high => total ~500 wide => we scale to 1280 wide.
    # We'll first build the snippet; if disabled, we skip it.
    filter_eq = []
    filter_combine = []

    if not disable_eq:
        # 1) 4 freq bands => each ~25 wide + 100 pad => ~125 wide x 200 high
        # 2) hstack=4 => ~500 wide x 200 high
        # 3) scale that to 1280x200
        # 4) overlay onto eq_bg_expr (1280x200) => eqOut
        filter_eq = [
            # Low freq
            "[1:a]bandpass=frequency=40:width=20:width_type=h[s0];"
            "[s0]showvolume=b=0:c=0xFFFFFFFF:ds=log:f=0:h=100:m=p:o=v:p=1:rate=15:s=0:t=0:v=0:w=200[s1];"
            "[s1]crop=h=ih/2:w=25:x=0:y=0[s2];"
            "[s2]scale=h=200:w=-1[s3];"
            "[s3]smartblur[s4];"
            "[s4]minterpolate=fps=30:me_mode=bidir:mi_mode=mci[s5];"
            "[s5]smartblur[s6];"
            "[s6]split=2[s7][s8];"
            "[s7]vflip[s9];"
            "[s8][s9]vstack[s10];"
            "[s10]format=rgba[s11];"
            "[s11]pad=color=black@0:height=0:width=100:x=25:y=0[s12]",

            # Mid freq
            "[1:a]bandpass=frequency=155:width=95:width_type=h[s13];"
            "[s13]showvolume=b=0:c=0xFFFFFFFF:ds=log:f=0:h=100:m=p:o=v:p=1:rate=15:s=0:t=0:v=0:w=200[s14];"
            "[s14]crop=h=ih/2:w=25:x=0:y=0[s15];"
            "[s15]scale=h=200:w=-1[s16];"
            "[s16]smartblur[s17];"
            "[s17]minterpolate=fps=30:me_mode=bidir:mi_mode=mci[s18];"
            "[s18]smartblur[s19];"
            "[s19]split=2[s20][s21];"
            "[s20]vflip[s22];"
            "[s21][s22]vstack[s23];"
            "[s23]format=rgba[s24];"
            "[s24]pad=color=black@0:height=0:width=100:x=25:y=0[s25]",

            # Upper-mid freq
            "[1:a]bandpass=frequency=375:width=125:width_type=h[s26];"
            "[s26]showvolume=b=0:c=0xFFFFFFFF:ds=log:f=0:h=100:m=p:o=v:p=1:rate=15:s=0:t=0:v=0:w=200[s27];"
            "[s27]crop=h=ih/2:w=25:x=0:y=0[s28];"
            "[s28]scale=h=200:w=-1[s29];"
            "[s29]smartblur[s30];"
            "[s30]minterpolate=fps=30:me_mode=bidir:mi_mode=mci[s31];"
            "[s31]smartblur[s32];"
            "[s32]split=2[s33][s34];"
            "[s33]vflip[s35];"
            "[s34][s35]vstack[s36];"
            "[s36]format=rgba[s37];"
            "[s37]pad=color=black@0:height=0:width=100:x=25:y=0[s38]",

            # High freq
            "[1:a]bandpass=frequency=1250:width=750:width_type=h[s39];"
            "[s39]showvolume=b=0:c=0xFFFFFFFF:ds=log:f=0:h=100:m=p:o=v:p=1:rate=15:s=0:t=0:v=0:w=200[s40];"
            "[s40]crop=h=ih/2:w=25:x=0:y=0[s41];"
            "[s41]scale=h=200:w=-1[s42];"
            "[s42]smartblur[s43];"
            "[s43]minterpolate=fps=30:me_mode=bidir:mi_mode=mci[s44];"
            "[s44]smartblur[s45];"
            "[s45]split=2[s46][s47];"
            "[s46]vflip[s48];"
            "[s47][s48]vstack[s49];"
            "[s49]format=rgba[s50];"
            "[s50]pad=color=black@0:height=0:width=100:x=25:y=0[s51]",

            # horizontally stack => ~500 wide x 200 high
            "[s12][s25][s38][s51]hstack=inputs=4[s52]",
            # now scale [s52] => 1280x200
            "[s52]scale=1280:200[eqScaled]",
            # overlay eqScaled onto eq background (which is 1280x200)
            "[3:v][eqScaled]overlay=0:0[eqOut]"
        ]

        # vstack final => [outfinal]
        filter_combine = [
            "[mainOut][eqOut]vstack=inputs=2[outfinal]"
        ]
    else:
        # EQ disabled => directly rename [mainOut] => [outfinal]
        # no additional filters
        filter_eq = []
        filter_combine = [
            "[mainOut]copy[outfinal]"
        ]

    filter_complex = ";".join(filter_main + filter_eq + filter_combine)

    cmd = [
        "ffmpeg", "-y",
        *input_args,
        "-filter_complex", filter_complex,
        "-map", "[outfinal]",
        "-map", "1:a",
        "-c:v", "libx264", "-preset", "fast",
        "-c:a", "aac", "-b:a", "128k",
        "-shortest", "-r", "30", "-vsync", "2",
        "-movflags", "+faststart",
        output_file
    ]

    logger.debug("FFmpeg cmd: " + " ".join(cmd))
    logger.info("FFmpeg command for manual execution:\n" + " \\\n".join(cmd))

    try:
        result = subprocess.run(cmd, capture_output=True)
        if result.returncode != 0:
            logger.error("FFmpeg error: " + result.stderr.decode("utf-8", "ignore"))
            return False
        return True
    except Exception as e:
        logger.error(f"FFmpeg exception: {e}")
        return False
    finally:
        if os.path.exists(song_path):
            os.remove(song_path)
        if os.path.exists(war_path):
            os.remove(war_path)

def create_media_item_from_episode(episode):
    """Create a MediaItem from an episode in the JSON data."""
    logger.info(f"Creating media item for '{episode['title']}'")
    
    try:
        # Extract song name from title
        song_match = re.match(r"^(.*?)\s*\(", episode['title'])
        song_name = song_match.group(1) if song_match else "Unknown Song"
        
        # Get episode GUID
        guid = episode.get('guid')
        if not guid:
            guid = str(uuid.uuid4())
            episode['guid'] = guid
            logger.info(f"Generated new GUID {guid} for episode '{episode['title']}'")
        
        # Create temporary files with proper extensions
        temp_dir = tempfile.gettempdir()
        audio_path = os.path.join(temp_dir, f"madonna_audio_{int(time.time())}.aac")
        video_path = os.path.join(temp_dir, f"madonna_video_{int(time.time())}.mp4")
        output_path = os.path.join(temp_dir, f"madonna_output_{int(time.time())}.mp4")
        
        # Download audio from Madonna song using GUID for caching
        logger.debug(f"Attempting to download/retrieve audio for {episode['title']} (GUID: {guid})")
        if not download_audio_only(episode['music_url'], audio_path, guid):
            logger.error(f"Failed to download audio for {episode['title']}")
            # Try an alternative URL if available
            if 'alternative_music_url' in episode and episode['alternative_music_url']:
                logger.info(f"Trying alternative music URL for {episode['title']}")
                if not download_audio_only(episode['alternative_music_url'], audio_path, guid):
                    logger.error(f"Failed to download audio from alternative URL for {episode['title']}")
                    return None
            else:
                return None
        
        # Verify the audio file exists and has content
        if not os.path.exists(audio_path) or os.path.getsize(audio_path) == 0:
            logger.error(f"Audio file is missing or empty: {audio_path}")
            return None
            
        logger.debug(f"Successfully obtained audio at {audio_path}")
        
        # Download video from war documentary using GUID for caching
        war_title = episode.get('war_title', 'Unknown War Documentary')
        war_url = episode.get('war_url', "https://www.youtube.com/watch?v=8a8fqGpHgsk")
        
        logger.debug(f"Attempting to download/retrieve video for {war_title} (GUID: {guid})")
        if not download_video_only(war_url, video_path, guid):
            logger.error(f"Failed to download video for {war_title}")
            return None
        
        # Verify the video file exists and has content
        if not os.path.exists(video_path) or os.path.getsize(video_path) == 0:
            logger.error(f"Video file is missing or empty: {video_path}")
            return None
            
        logger.debug(f"Successfully obtained video at {video_path}")
        
        # Combine audio and video
        logger.debug(f"Combining audio ({audio_path}) and video ({video_path}) to {output_path}")
        if not combine_audio_video(
            audio_path, 
            video_path, 
            output_path, 
            episode['title'], 
            episode['war_title'], 
            calculate_days_old( episode['title']),
            war_url=war_url,  # Pass war_url for intro audio
            commentary=episode['commentary'], 
        ):
            logger.error(f"Failed to combine audio and video for {episode['title']}")
            return None
        
        # Create MediaItem
        media_item = MediaItem(
            artist="Madonna",
            song=song_name,
            url=episode['music_url'],
            taxprompt=episode['commentary'],
            length_percent=100,
            duration=ELAPSED_TUNE_SECONDS
        )
        # Set the serialized path directly
        media_item.serialized = output_path
        return media_item
    except Exception as e:
        logger.error(f"Error in create_media_item: {e}")
        # Log the traceback for more detailed debugging
        import traceback
        logger.error(f"Traceback: {traceback.format_exc()}")
        return None

def main():
    logger.info("=== Starting Madonna Military History FazzTV broadcast ===")
    
    # Load data from JSON
    data = load_madonna_data()
    
    # Create broadcaster
    rtmp_url = f"rtmp://a.rtmp.youtube.com/live2/{STREAM_KEY}" if STREAM_KEY else "rtmp://127.0.0.1:1935/live/test"
    broadcaster = RTMPBroadcaster(rtmp_url=rtmp_url)
    
    # Create a collection of media items
    media_items = []
    
    # Shuffle episodes
    episodes = data.get('episodes', [])
    random.shuffle(episodes)
    
    # Create media items from episodes
    for episode in episodes:
        media_item = create_media_item_from_episode(episode)
        if media_item:
            media_items.append(media_item)
    
    logger.info(f"Created {len(media_items)} media items")
    
    # Broadcast the media items
    results = []
    for item in media_items:
        success = broadcaster.broadcast_item(item)
        results.append((item, success))
        
        # Clean up the serialized file after broadcasting
        if os.path.exists(item.serialized):
            os.remove(item.serialized)
    
    logger.info(f"Broadcast {sum(1 for _, success in results if success)} media items successfully")
    logger.info("=== Finished Madonna Military History FazzTV broadcast ===")

if __name__ == "__main__":
    main()

test_war_info = "World War II: The Greatest Conflict in History"
test_song_info = "Like a Prayer (1989)"
test_days_old = "12,345"
    
```


</pre><|MERGE_RESOLUTION|>--- conflicted
+++ resolved
@@ -345,29 +345,11 @@
         input_args += ["-stream_loop", "-1", "-i", "madonna-rotator.mp4"]
 
     filter_main = [
-<<<<<<< HEAD
-        "color=c=black:s=200x608[black_col]",
-        "[0:v]scale=1080:608:force_original_aspect_ratio=decrease,setsar=1[v0]",
-        "[black_col][v0]hstack[out_v]",
-
-        # War title
-        "[out_v]drawtext=text='':font='Storytime':fontsize=50:fontcolor=red:bordercolor=black:borderw=4:x=(w-text_w)/2:y=30[war_titled]",
-
-        # Safe title
-        "[war_titled]drawtext=text='':font='Storytime':fontsize=40:fontcolor=yellow:bordercolor=black:borderw=4:x=(w-text_w)/2:y=90[titled]",
-
-       f"[titled]drawtext=text='This song is {days_old} today\\nMadonna\\'s release was closer in time\\nto the {war_title_part}!':"
-        "font='Storytime':fontsize=26:fontcolor=white:bordercolor=black:borderw=3:"
-        "x=(w-text_w)/2:y=160:line_spacing=8[titledbylined]"
-
-        # Marquee overlay
-=======
         "[0:v]setsar=1[out_v]",
         # Replace the current drawtext with test data
         f"[out_v]drawtext=text='{test_war_info}':fontfile=/usr/share/fonts/truetype/dejavu/DejaVuSerif.ttf:fontsize=50:fontcolor=red:bordercolor=black:borderw=4:x=(w-text_w)/2:y=30[war_titled]",
         f"[war_titled]drawtext=text='{test_song_info}':fontfile=/usr/share/fonts/truetype/dejavu/DejaVuSerif.ttf:fontsize=40:fontcolor=yellow:bordercolor=black:borderw=4:x=(w-text_w)/2:y=90[titled]",
         f"[titled]drawtext=text='{days_old_text}':fontfile=/usr/share/fonts/truetype/dejavu/DejaVuSerif-Italic.ttf:fontsize=20:fontcolor=white:bordercolor=black:borderw=3:x=(w-text_w)/2:y=160[titledbylined]",
->>>>>>> b3c3c900
         "[2:v]scale=1280:50[marq]",
         "[titledbylined][marq]overlay=0:main_h-overlay_h-10[outv]"
     ]
